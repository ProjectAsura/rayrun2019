<<<<<<< HEAD
﻿#pragma once
//
#include <cstdint>
//　レイ
struct alignas(16) Ray
{
public:
    //
    bool valid;
    // レイ原点
    float pos[3];
    // レイ方向
    float dir[3];
    // 交差判定を開始するt
    float tnear;
    // 交差判定を終了するt
    float tfar;
    // 交差したか
    bool isisect;
    // 交差点
    float isect[3];
    // 交差点のシェーディング法線
    float ns[3];
    // -----------------------------------
    // 以下テストベット側で使用する変数
    float reserve[16];
};
//static_assert(sizeof(Ray) == 144);

// メッシュの生成
extern "C" __declspec(dllexport) void preprocess(
    // 頂点座標配列
    const float* vertices,
    // 頂点数
    size_t numVerts,
    // 法線配列
    const float* normals,
    // 法線数
    size_t numNormals,
    // 頂点インデックス。(v0,n0,v1,n1...)のように格納されている。
    // またTriangulationにすでに行われているものとする
    const uint32_t* indices,
    // 頂点インデックス数
    size_t numFace);

// 交差判定
extern "C" __declspec(dllexport) void intersect(
    // レイ配列
    Ray* rays,
    // レイ数
    size_t numRay,
    // 交差が一つ以上あることが確定した段階で戻るか
    bool hitany);
=======
﻿#pragma once
//
#include <cstdint>
//　レイ
struct alignas(16) Ray
{
public:
    //
    bool valid;
    // レイ原点
    float pos[3];
    // レイ方向
    float dir[3];
    // 交差判定を開始するt
    float tnear;
    // 交差判定を終了するt
    float tfar;
    // 交差したか
    bool isisect;
    // 交差点
    float isect[3];
    // 交差点のシェーディング法線
    float ns[3];
    // 交差点のfaceid
    int32_t faceid;
    // -----------------------------------
    // 以下テストベット側で使用する変数
    float reserve[16];
};
static_assert(sizeof(Ray) == 144);

// メッシュの生成
extern "C" __declspec(dllexport) void preprocess(
    // 頂点座標配列
    const float* vertices,
    // 頂点数
    size_t numVerts,
    // 法線配列
    const float* normals,
    // 法線数
    size_t numNormals,
    // 頂点インデックス。(v0,n0,v1,n1...)のように格納されている。
    // またTriangulationにすでに行われているものとする
    const uint32_t* indices,
    // 頂点インデックス数
    size_t numFace);

// 交差判定
extern "C" __declspec(dllexport) void intersect(
    // レイ配列
    Ray* rays,
    // レイ数
    size_t numRay,
    // 交差が一つ以上あることが確定した段階で戻るか
    bool hitany);
>>>>>>> 9f2a05f6
<|MERGE_RESOLUTION|>--- conflicted
+++ resolved
@@ -1,58 +1,3 @@
-<<<<<<< HEAD
-﻿#pragma once
-//
-#include <cstdint>
-//　レイ
-struct alignas(16) Ray
-{
-public:
-    //
-    bool valid;
-    // レイ原点
-    float pos[3];
-    // レイ方向
-    float dir[3];
-    // 交差判定を開始するt
-    float tnear;
-    // 交差判定を終了するt
-    float tfar;
-    // 交差したか
-    bool isisect;
-    // 交差点
-    float isect[3];
-    // 交差点のシェーディング法線
-    float ns[3];
-    // -----------------------------------
-    // 以下テストベット側で使用する変数
-    float reserve[16];
-};
-//static_assert(sizeof(Ray) == 144);
-
-// メッシュの生成
-extern "C" __declspec(dllexport) void preprocess(
-    // 頂点座標配列
-    const float* vertices,
-    // 頂点数
-    size_t numVerts,
-    // 法線配列
-    const float* normals,
-    // 法線数
-    size_t numNormals,
-    // 頂点インデックス。(v0,n0,v1,n1...)のように格納されている。
-    // またTriangulationにすでに行われているものとする
-    const uint32_t* indices,
-    // 頂点インデックス数
-    size_t numFace);
-
-// 交差判定
-extern "C" __declspec(dllexport) void intersect(
-    // レイ配列
-    Ray* rays,
-    // レイ数
-    size_t numRay,
-    // 交差が一つ以上あることが確定した段階で戻るか
-    bool hitany);
-=======
 ﻿#pragma once
 //
 #include <cstdint>
@@ -107,5 +52,4 @@
     // レイ数
     size_t numRay,
     // 交差が一つ以上あることが確定した段階で戻るか
-    bool hitany);
->>>>>>> 9f2a05f6
+    bool hitany);